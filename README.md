# Deep Q-Network for Lunar Lander

## Project Overview
This repository contains our team's implementation of Deep Q-Networks (DQN) for solving the [LunarLander-v3](https://gymnasium.farama.org/environments/box2d/lunar_lander/) environment from Gymnasium. The project was developed as a project from TCSS 435: Artificial Intelligence And Knowledge Acquisition.

## Team Members
- Peter W Madin
- Andrew Hwang
- Sopheanith Ny
- Ken Egawa
- Mohammed Al-hamed

## Project Description
We implement a Deep Q-Network (DQN) to train an agent to successfully land a lunar module in the LunarLander-v3 environment. The project also includes an implementation of Double DQN, which aims to improve upon the vanilla DQN algorithm.

### Environment
- LunarLander-v3 from Gymnasium
  - Continuous state space
  - Discrete action space (left, right, thruster)
- Python 3.10+
- PyTorch 
- Gymnasium
- Matplotlib
- NumPy

## Project Structure
```
.
├── agents/
│   └── dqn_agent.py         # DQN Agent implementation
├── networks/
│   └── q_network.py         # Neural network architecture
├── utils/
│   ├── replay_buffer.py     # Experience replay implementation
│   └── train_logger.py      # Training metrics logger
├── results/                 # Saved models and training plots
├── main.py                  # Entry point for training
└── README.md
```

## DQN Implementation
Our implementation includes:
- Q-network with fully connected layers
- Target network (updated periodically)
- Experience replay buffer
- Epsilon-greedy exploration
- Online training loop

## Extension: [Double DQN](https://arxiv.org/abs/1509.06461)
For our extension, we implemented Double DQN, comparing it to our standard DQN implementation. This extension aims to reduce the impact of overestimations from the standard DQN algorithm through using different networks, 
online to select the best action and target to evaluate the actions value, this is in comparison to standard DQN, which uses the same network to select and evaluate.

## Setup and Installation
```bash
# Clone the repository
git clone https://github.com/Wahgew/TCSS-435-RL-Lunar-Lander.git

# Install required packages
All Packages: pip install torch matplotlib numpy pandas "gymnasium[box2d]"
- pip install torch
- pip install matplotlib
- pip install numpy
- pip install pandas
- pip install gymnasium[box2d]
```
## Notes

- If installing `gymnasium[box2d]` fails with a wheel build error, you may need to install **SWIG**:
  ```bash
  choco install swig -y
- If you do not have Chocolatey installed (`choco` command not found), you will need to install it first.
You can find the installation guide here: https://chocolatey.org/install

## Usage
To train the agent (plots + statistics on completion):
```bash
# Train and run DQN agent.
python main.py --agent_type dqn

#Train and run double DQN agent.
python main.py --agent_type double_dqn
<<<<<<< HEAD
=======

#Train and run both DQN and double DQN sequentially.
>>>>>>> bfb73b58
python main.py --run_both
```


## Results
[This section will be updated with training results, performance metrics, and comparative analysis between vanilla DQN and our extension]

## References
- [Original DQN Paper](https://www.nature.com/articles/nature14236)
- [Pytorch Reinforcement Learning (DQN) Tutorial](https://pytorch.org/tutorials/intermediate/reinforcement_q_learning.html)
- [Extension Paper](https://arxiv.org/abs/1509.06461)

## License
[Add your license information here]<|MERGE_RESOLUTION|>--- conflicted
+++ resolved
@@ -79,11 +79,8 @@
 
 #Train and run double DQN agent.
 python main.py --agent_type double_dqn
-<<<<<<< HEAD
-=======
 
 #Train and run both DQN and double DQN sequentially.
->>>>>>> bfb73b58
 python main.py --run_both
 ```
 
